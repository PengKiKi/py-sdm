#!/usr/bin/env python
'''
Code to do classification with divergence kernels in SVMs, as in
    Dougal J. Sutherland, Liang Xiong, Barnabas Poczos, Jeff Schneider.
    Kernels on Sample Sets via Nonparametric Divergence Estimates.
    http://arxiv.org/abs/1202.0302
'''

from __future__ import division, print_function

from collections import Counter
from functools import partial, reduce
import itertools
from operator import itemgetter, mul
import os
import random
import sys
import warnings

import h5py
import numpy as np
import scipy.io
import scipy.linalg
import sklearn.base
from sklearn.cross_validation import KFold, StratifiedKFold
try:
    from sklearn.grid_search import ParameterGrid
except ImportError:
    from sklearn.grid_search import IterGrid as ParameterGrid
from sklearn.metrics import accuracy_score, zero_one_loss, mean_squared_error
from sklearn.preprocessing import LabelEncoder
from sklearn.utils import ConvergenceWarning
from sklearn import svm  # NOTE: needs version 0.13+ for svm iter limits

from .utils import (positive_int, positive_float, portion, is_integer_type,
                    iteritems, izip)
from .mp_utils import ForkedData, get_pool, progressbar_and_updater
from .np_divs import (estimate_divs,
                      FIX_MODE_DEFAULT, FIX_TERM_MODES, TAIL_DEFAULT,
                      read_cell_array, subset_data,
                      check_h5_settings, add_to_h5_cache, normalize_div_name)

# TODO: better logging

DEFAULT_SVM_CACHE = 1000
DEFAULT_SVM_TOL = 1e-3
DEFAULT_SVM_ITER = 10 ** 6
DEFAULT_SVM_ITER_TUNING = 1000
DEFAULT_SVM_SHRINKING = True
DEFAULT_SVM_PROBABILITY = False

DEFAULT_DIV_FUNC = 'renyi:0.9'
DEFAULT_SIGMA_VALS = tuple(2.0 ** np.arange(-4, 11, 2))
DEFAULT_C_VALS = tuple(2.0 ** np.arange(-9, 19, 3))
DEFAULT_NU_VALS = (0.1, 0.2, 0.3, 0.5, 0.7)
DEFAULT_SVR_EPSILON_VALS = tuple(10.0 ** np.arange(-3, 5))
DEFAULT_SVR_NU_VALS = (0.2, 0.3, 0.5, 0.7)
DEFAULT_K = 3
DEFAULT_TUNING_FOLDS = 3
DEFAULT_SYMMETRIZE_DIVS = False

def get_status_fn(val):
    if val is True:
        return partial(print, file=sys.stderr)
    elif val is None:
        return lambda *args, **kwargs: None
    else:
        return val


def is_categorical_type(ary):
    return is_integer_type(ary) or np.asanyarray(ary).dtype.kind == 'b'


def rmse(y_true, y_pred):
    return np.sqrt(mean_squared_error(y_true, y_pred))


################################################################################
### PSD projection and friends


def symmetrize(mat, destroy=False):
    '''
    Returns the mean of mat and its transpose.

    If destroy, invalidates the passed-in matrix.
    '''
    # TODO: figure out a no-copy version of this that actually works...
    #       might have to write it in cython. probably not worth it.
    mat = mat + mat.T
    mat /= 2
    return mat


def project_psd(mat, min_eig=0, destroy=False, negatives_likely=True):
    '''
    Project a real symmetric matrix to PSD by discarding any negative
    eigenvalues from its spectrum. Passing min_eig > 0 lets you similarly make
    it positive-definite, though this may not technically be a projection...?

    Symmetrizes the matrix before projecting.

    If destroy is True, invalidates the passed-in matrix.

    If negatives_likely (default), optimizes memory usage for the case where we
    expect there to be negative eigenvalues.
    '''
    mat = symmetrize(mat, destroy=destroy)

    # TODO: be smart and only get negative eigs?
    vals, vecs = scipy.linalg.eigh(mat, overwrite_a=negatives_likely)
    if negatives_likely or vecs.min() < min_eig:
        del mat
        np.maximum(vals, min_eig, vals)  # update vals in-place
        mat = np.dot(vecs, vals.reshape(-1, 1) * vecs.T)
        del vals, vecs
        mat = symmetrize(mat, destroy=True)  # should be symmetric, but do it
                                             # anyway for numerical reasons
    return mat


def rbf_kernelize(divs, sigma, destroy=False):
    '''
    Passes a distance matrix through an RBF kernel.

    If destroy, does it in-place.
    '''
    if destroy:
        km = divs
        km **= 2
    else:
        km = divs ** 2
    # TODO do we want to square, say, Renyi divergences?
    km /= -2 * sigma**2
    np.exp(km, km)  # inplace
    return km


def make_km(divs, sigma, destroy=False, negatives_likely=True):
    '''
    Passes a distance matrix through an RBF kernel and then discards any
    negative eigenvalues.

    If destroy, invalidates the data in divs.

    If negatives_likely (default), optimizes memory usage for the case where we
    expect there to be negative eigenvalues.
    '''
    return project_psd(rbf_kernelize(divs, sigma, destroy=destroy),
                       destroy=True, negatives_likely=negatives_likely)


def split_km(km, train_idx, test_idx):
    train_km = np.ascontiguousarray(km[np.ix_(train_idx, train_idx)])
    test_km = np.ascontiguousarray(km[np.ix_(test_idx, train_idx)])
    return train_km, test_km


################################################################################
### Cached divs helper

def get_divs_cache(bags, div_func, K, cache_filename=None,
                   names=None, cats=None,
                   fix_mode=FIX_MODE_DEFAULT, tail=TAIL_DEFAULT, min_dist=None,
                   n_proc=None, status_fn=True, progressbar=None):
    # TODO: support loading subsets of the file, or reordered, based on names

    status = get_status_fn(status_fn)

    if cache_filename and os.path.exists(cache_filename):
        path = '{}/{}'.format(div_func, K)
        with h5py.File(cache_filename, 'r') as f:
            check_h5_settings(f, n=len(bags), dim=bags[0].shape[1],
                fix_mode=fix_mode, tail=tail, min_dist=min_dist,
                names=names, cats=cats)
            if path in f:
                divs = f[path]
                # assert divs.shape == (len(bags), len(bags)) # in check

                status("Loading divs from cache '{}'".format(cache_filename))
                return divs[...]

    divs = np.squeeze(estimate_divs(
            bags, specs=[div_func], Ks=[K],
            n_proc=n_proc, fix_mode=fix_mode, tail=tail, min_dist=min_dist,
            status_fn=status_fn, progressbar=progressbar))

    if cache_filename:
        status("Saving divs to cache '{}'".format(cache_filename))
        with h5py.File(cache_filename) as f:
            add_to_h5_cache(f, {(div_func, K): divs},
                            dim=bags[0].shape[1],
                            fix_mode=fix_mode, tail=tail, min_dist=min_dist,
                            names=names, cats=cats)

    return divs


################################################################################
### Main dealio


def _try_params(cls, tuning_params, sigma_kms, labels, folds, svm_params,
                sample_weight=None):
    params = tuning_params.copy()

    train_idx, test_idx = folds.value[params.pop('fold_idx')]
    train_km, test_km = split_km(
        sigma_kms[params.pop('sigma')].value, train_idx, test_idx)

    params.update(svm_params)
    clf = cls.svm_class(**params)

    opts = {}
    if sample_weight is not None and sample_weight.value is not None:
        opts['sample_weight'] = sample_weight.value[train_idx]
    clf.fit(train_km, labels.value[train_idx], **opts)

    preds = clf.predict(test_km)
    assert not np.any(np.isnan(preds))
    loss = cls.tuning_loss(labels.value[test_idx], preds)
    return tuning_params, loss, clf.fit_status_


def _not_implemented(*args, **kwargs):
    raise NotImplementedError


class BaseSDM(sklearn.base.BaseEstimator):
    # TODO: support non-Gaussian kernels
    # TODO: support CVing between multiple div funcs, values of K
    # TODO: change API to be nicer to just give divs/km w/o faking data
    def __init__(self,
                 div_func=DEFAULT_DIV_FUNC,
                 K=DEFAULT_K,
                 tuning_folds=DEFAULT_TUNING_FOLDS,
                 n_proc=None,
                 sigma_vals=DEFAULT_SIGMA_VALS, scale_sigma=True,
                 weight_classes=False,
                 cache_size=DEFAULT_SVM_CACHE,
                 tuning_cache_size=DEFAULT_SVM_CACHE,
                 svm_tol=DEFAULT_SVM_TOL,
                 tuning_svm_tol=DEFAULT_SVM_TOL,
                 svm_max_iter=DEFAULT_SVM_ITER,
                 tuning_svm_max_iter=DEFAULT_SVM_ITER_TUNING,
                 svm_shrinking=DEFAULT_SVM_SHRINKING,
                 status_fn=None, progressbar=None,
                 fix_mode=FIX_MODE_DEFAULT, tail=TAIL_DEFAULT, min_dist=None,
                 symmetrize_divs=DEFAULT_SYMMETRIZE_DIVS,
                 save_bags=True):
        self.div_func = div_func
        self.K = K
        self.tuning_folds = tuning_folds
        self.n_proc = n_proc
        self.sigma_vals = sigma_vals
        self.scale_sigma = scale_sigma
        self.weight_classes = weight_classes
        self.cache_size = cache_size
        self.tuning_cache_size = tuning_cache_size
        self.svm_tol = svm_tol
        self.tuning_svm_tol = tuning_svm_tol
        self.svm_max_iter = svm_max_iter
        self.tuning_svm_max_iter = tuning_svm_max_iter
        self.svm_shrinking = svm_shrinking
        self.status_fn = status_fn
        self.progressbar = progressbar
        self.fix_mode = FIX_MODE_DEFAULT
        self.tail = tail
        self.min_dist = min_dist
        self.symmetrize_divs = symmetrize_divs
        self.save_bags = save_bags

    classifier = False
    regressor = False
    oneclass = False
    svm_class = property(_not_implemented)
    tuning_loss = staticmethod(_not_implemented)
    eval_score = staticmethod(_not_implemented)
    score_name = property(_not_implemented)
    score_fmt = property(_not_implemented)

    @property
    def status_fn(self):
        return get_status_fn(self._status_fn)

    @status_fn.setter
    def status_fn(self, value):
        self._status_fn = value

    @property
    def progressbar(self):
        if self._progressbar is None:
            return self._status_fn is True
        else:
            return self._progressbar

    @progressbar.setter
    def progressbar(self, value):
        self._progressbar = value

    def fit(self, X, y, sample_weight=None,
            divs=None, divs_cache=None, names=None, cats=None, ret_km=False):
        '''
        X: a list of row-instance data matrices, with common dimensionality

        If classifying, y should be a vector of nonnegative integer class labels
            -1 corresponds to data that should be used semi-supervised, ie
            used in projecting the Gram matrix, but not in training the SVM.
        If regressing, y should be a vector of real-valued class labels
            nan is the corresponding semi-supervised indicator value

        divs: precomputed divergences among the passed points

        divs_cache: a filename for a cache file. Note that this needs to be
                    on the TRAINING data only, in the same order.
        names, cats: optional metadata to verify the cache file is actually
                     for the right data (highly recommended if available)
        '''
        n_bags = len(X)

        y = np.squeeze(y)
        assert y.shape == (n_bags,)
        if self.classifier:
            assert is_categorical_type(y)
            assert np.all(y >= -1)

            train_idx = y != -1
        else:
            train_idx = ~np.isnan(y)

        if sample_weight is None:
            train_sample_weight = None
        else:
            sample_weight = np.asarray(sample_weight)
            train_sample_weight = sample_weight[train_idx]

        train_y = y[train_idx]
        assert train_y.size >= 2
        if not self.oneclass:
            assert not np.all(train_y == train_y[0])

        if self.save_bags:
            self.train_bags_ = itemgetter(*train_idx.nonzero()[0])(X)

        # get divergences
        if divs is None:
            self.status_fn('Getting divergences...')
            divs = get_divs_cache(X, div_func=self.div_func, K=self.K,
                    cache_filename=divs_cache,
                    n_proc=self.n_proc, min_dist=self.min_dist,
                    fix_mode=self.fix_mode, tail=self.tail,
                    names=names, cats=cats,
                    status_fn=self.status_fn, progressbar=self.progressbar)
        else:
            #self.status_fn('Using passed-in divergences...')
            assert divs.shape == (n_bags, n_bags)

        if self.symmetrize_divs:
            divs = symmetrize(divs)

        # tune params
        self.status_fn('Tuning SVM parameters...')
        self._tune_params(
                divs=np.ascontiguousarray(divs[np.ix_(train_idx, train_idx)]),
                labels=train_y, sample_weight=train_sample_weight)

        # project the final Gram matrix
        self.status_fn('Doing final projection')
        full_km = make_km(divs, self.sigma_)
        train_km = np.ascontiguousarray(full_km[np.ix_(train_idx, train_idx)])

        # train the selected SVM
        self.status_fn('Training final SVM')
        params = self._svm_params(tuning=False)
        clf = self.svm_class(**params)
        clf.fit(train_km, train_y, sample_weight=sample_weight)
        self.svm_ = clf

        if ret_km:
            return full_km

    def _prediction_km(self, data=None, divs=None, km=None):
        # TODO: smarter projection options for inductive use
        if getattr(self, 'svm_', None) is None:
            raise ValueError("SDM: need to fit before you can predict!")

        if km is not None:
            return km

        if divs is not None:
            return rbf_kernelize(divs, self.sigma_, destroy=False)

        if not self.save_bags:
            raise ValueError("SDM that doesn't save_bags can't predict "
                             "without explicit divs")

        n_train = len(self.train_bags_)
        n_test = len(data)

        self.status_fn('Getting test bag divergences...')

        mask = np.zeros((n_train + n_test, n_train + n_test), dtype=bool)
        mask[:n_train, -n_test:] = True
        mask[-n_test:, :n_train] = True

        divs = np.squeeze(estimate_divs(
                self.train_bags_ + tuple(data), mask=mask,
                specs=[self.div_func], Ks=[self.K],
                n_proc=self.n_proc, min_dist=self.min_dist,
                fix_mode=self.fix_mode, tail=self.tail,
                status_fn=self.status_fn, progressbar=self.progressbar))
        divs = (divs[-n_test:, :n_train] + divs[:n_train, -n_test].T) / 2
        return rbf_kernelize(divs, self.sigma_, destroy=True)

    def predict(self, data, divs=None, km=None):
        km = self._prediction_km(data, divs=divs, km=km)

        preds = self.svm_.predict(km)
        if self.classifier:
            assert np.all(preds == np.round(preds))
            return preds.astype(int)
        else:
            return preds

    def decision_function(self, data, divs=None, km=None):
        km = self._prediction_km(data, divs=divs, km=km)
        return self.svm_.decision_function(km)

    def score(self, data, labels, divs=None, km=None):
        preds = self.predict(data, divs=divs, km=km)
        return self.eval_score(labels, preds)

    def transduct(self, train_bags, train_labels, test_bags, divs=None,
                  save_fit=False):
        '''
        Trains an SDM transductively, where the kernel matrix is constructed on
        the training + test points, the SVM is trained on training points, and
        predictions are done on the test points.

        The SVM itself is inductive (given the kernel).

        If divs is passed, it should be a div matrix for train_bags + test_bags.
        Transparent caching is not yet supported here because of the re-ordering
        issue.

        By default, the object does not save the fit state and is reset to
        an un-fit state as if it had just been constructed.
        Passing save_fit=True makes the fit persistent.
        '''
        # TODO: support transparent divs caching by passing in indices

        n_train = len(train_bags)
        n_test = len(test_bags)

        train_labels = np.squeeze(train_labels)
        assert train_labels.shape == (n_train,)
        if self.classifier:
            assert is_categorical_type(train_labels)
            assert np.all(train_labels >= 0)
        else:
            assert np.all(np.isfinite(train_labels))

        combo_bags = train_bags + test_bags

        if not save_fit:
            old_save_bags = self.save_bags
            self.save_bags = False  # avoid keeping copies around

        # make fake labels for test data, so fit() knows what they are
        test_fake_labels = np.empty(n_test, dtype=train_labels.dtype)
        test_fake_labels.fill(-1 if self.classifier else np.nan)
        combo_labels = np.hstack((train_labels, test_fake_labels))

        full_km = self.fit(combo_bags, combo_labels, divs=divs, ret_km=True)
        preds = self.predict(test_bags, km=full_km[-n_test:, :n_train])

        if not save_fit:
            self.save_bags = old_save_bags
            for attr_name in dir(self):
                if attr_name.endswith('_') and not attr_name.startswith('_'):
                    delattr(self, attr_name)
        return preds

    ############################################################################
    ### Parameter tuning
    def _param_grid_dict(self):
        return {
            'sigma': np.sort(self.sigma_vals),
        }

    def _set_tuning(self, d):
        for k, v in iteritems(d):
            setattr(self, k + '_', v)

    def _svm_params(self, tuning=False):
        d = {
            'cache_size': self.tuning_cache_size if tuning else self.cache_size,
            'kernel': 'precomputed',
            'tol': self.tuning_svm_tol if tuning else self.svm_tol,
            'max_iter': self.tuning_svm_max_iter if tuning else self.svm_max_iter,
            'shrinking': self.svm_shrinking,
            # 'verbose': False,
        }
        return d

    def _tune_params(self, divs, labels, sample_weight=None):
        # check input shapes
        num_folds = self.tuning_folds
        num_bags = divs.shape[0]
        if not (divs.ndim == 2 and divs.shape[1] == num_bags):
            msg = "divs is {}, should be ({1},{1})".format(divs.shape, num_bags)
            raise ValueError("divs is wrong shape")
        if labels.shape != (num_bags,):
            msg = "labels is {}, should be ({},)".format(labels.shape, num_bags)
            raise ValueError(msg)
        if sample_weight is not None and sample_weight.shape != (num_bags,):
            msg = "sample_weight is {}, should be ({},)".format(
                    sample_weight.shape, num_bags)
            raise ValueError(msg)

        # figure out the hypergrid of parameter options
        param_d = self._param_grid_dict()
        if self.scale_sigma:
            param_d['sigma'] = param_d['sigma'] * np.median(divs[divs > 0])
            # make sure not to modify self.sigma_vals...
        folds = ForkedData(
                    list(KFold(n=num_bags, n_folds=num_folds, shuffle=True)))
        param_d['fold_idx'] = np.arange(num_folds)
        param_names, param_lens = zip(*sorted(
                (name, len(vals)) for name, vals in iteritems(param_d)))
        param_grid = ParameterGrid(param_d)

        # do we have multiple options to try?
        num_pts = reduce(mul, param_lens)
        if num_pts == 0:
            raise ValueError("no parameters in tuning grid")
        elif num_pts == num_folds:  # only one param set, no tuning necessary
            self._set_tuning(next(iter(param_grid)))
            return

        # get kernel matrices for the sigma vals we're trying
        # TODO: could be more careful about making copies here
        sigma_kms = {}
        self.status_fn('Projecting...')
        for sigma in param_d['sigma']:
            #status_fn('Projecting: sigma = {}'.format(sigma))
            sigma_kms[sigma] = ForkedData(make_km(divs, sigma))

        labels_d = ForkedData(labels)
        sample_weight_d = ForkedData(sample_weight)

        ### try each param combination and see how they do
        self.status_fn('Cross-validating parameter sets...')

        # make the hypergrid and fill in tuning loss
        scores = np.empty(tuple(param_lens))
        scores.fill(np.nan)

        if self.progressbar:
            pbar, tick_pbar = progressbar_and_updater(maxval=scores.size)

        # filter convergence warnings, count them up instead
        warnings.filterwarnings('ignore', category=ConvergenceWarning)
        ignore_conv = warnings.filters[0]
        conv_warning_counter = itertools.count()

        # function that gets loss for a given set of params
        try_params = partial(_try_params, self.__class__,
                             sigma_kms=sigma_kms, labels=labels_d, folds=folds,
                             svm_params=self._svm_params(tuning=True),
                             sample_weight=sample_weight_d)

        # callback to save the resulting score
        def assign_score(params_val_and_status):
            params, val, status = params_val_and_status
            indices = tuple(param_d[k].searchsorted(params[k])
                            for k in param_names)
            scores[indices] = val
            if status:
                next(conv_warning_counter)
            if self.progressbar:
                tick_pbar()

        # actually do it
        with get_pool(self.n_proc) as pool:
            for job in param_grid:
                pool.apply_async(try_params, [job], callback=assign_score)

        if self.progressbar:
            pbar.finish()

        warnings.filters.remove(ignore_conv)
        n_conv = next(conv_warning_counter)
        if n_conv == 0:
            self.status_fn('All SVMs finished within {:,} steps'.format(
                self.tuning_svm_max_iter))
        else:
            self.status_fn('{} SVMs terminated early, after {:,} steps'.format(
                next(conv_warning_counter), self.tuning_svm_max_iter))

        # figure out which ones were best
        assert not np.any(np.isnan(scores))
        fold_idx_idx = param_names.index('fold_idx')
        nonfold_param_names = (
                param_names[:fold_idx_idx] + param_names[fold_idx_idx+1:])

        cv_means = scores.mean(axis=fold_idx_idx)
        best_elts = cv_means == cv_means.min()
        best_indices = random.choice(np.transpose(best_elts.nonzero()))
        assert len(nonfold_param_names) == len(best_indices)
        the_params = dict(
                (name, param_d[name][idx])
                for name, idx in izip(nonfold_param_names, best_indices))
        self.status_fn("Chose params {}".format(', '.join(
                '{}={}'.format(k, v) for k, v in iteritems(the_params))))
        self._set_tuning(the_params)

    ############################################################################
    ### Cross-validation helper
    def crossvalidate(self, bags, labels,
            num_folds=10, stratified_cv=False,
            project_all=True,
            divs=None, divs_cache=None, names=None, cats=None):
        # TODO: allow specifying what the folds should be
        # TODO: optionally return params for each fold, what the folds were, ...
        status = self.status_fn

        num_bags = len(bags)
        dim = bags[0].shape[1]
        if any(bag.ndim != 2 or bag.shape[1] != dim or bag.shape[0] == 0
               for bag in bags):
            msg = "all bags should be n_i x dim, with n_i > 0, consistent dim"
            raise ValueError(msg)

        labels = np.squeeze(labels)
        assert labels.shape == (num_bags,)
        if self.classifier:
            assert is_categorical_type(labels)
            assert np.all(labels >= 0)
        else:
            assert np.all(np.isfinite(labels))

        if divs is None:
            status('Getting divergences...')
            divs = get_divs_cache(bags,
                    div_func=self.div_func, K=self.K,
                    cache_filename=divs_cache, n_proc=self.n_proc,
                    fix_mode=self.fix_mode, tail=self.tail,
                    min_dist=self.min_dist,
                    names=names, cats=cats,
                    status_fn=self._status_fn, progressbar=self.progressbar)
        else:
            #status_fn('Using passed-in divergences...')
            assert divs.shape == (num_bags, num_bags)

        if self.classifier:
            preds = -np.ones(num_bags, dtype=int)
        else:
            preds = np.empty(num_bags)
            preds.fill(np.nan)

        if stratified_cv:
            cv_folds = StratifiedKFold(labels, n_folds=num_folds)
        else:
            cv_folds = KFold(n=num_bags, n_folds=num_folds, shuffle=True)

        for i, (train, test) in enumerate(cv_folds, 1):
            status('')
            status('Starting fold {} / {}'.format(i, num_folds))

            both = np.hstack((train, test))
            train_bags = itemgetter(*train)(bags)
            test_bags = itemgetter(*test)(bags)

            if self.classifier:
                status('Test distribution: {}'.format(dict(Counter(labels[test]))))

            if project_all:
                preds[test] = self.transduct(
                        train_bags, labels[train], test_bags,
                        divs=divs[np.ix_(both, both)])
            else:
                self.fit(train_bags, labels[train],
                         divs=divs[np.ix_(train, train)])
                preds[test] = self.predict(test_bags)

            score = self.eval_score(labels[test], preds[test])
            status('Fold {score_name}: {score:{score_fmt}}'.format(score=score,
                        score_name=self.score_name, score_fmt=self.score_fmt))

        return self.eval_score(labels, preds), preds


class SDC(BaseSDM):
    classifier = True
    svm_class = svm.SVC
    tuning_loss = staticmethod(zero_one_loss)
    eval_score = staticmethod(accuracy_score)
    score_name = 'accuracy'
    score_fmt = '.1%'

    def __init__(self,
                 div_func=DEFAULT_DIV_FUNC,
                 K=DEFAULT_K,
                 tuning_folds=DEFAULT_TUNING_FOLDS,
                 n_proc=None,
                 C_vals=DEFAULT_C_VALS,
                 sigma_vals=DEFAULT_SIGMA_VALS, scale_sigma=True,
                 weight_classes=False,
                 cache_size=DEFAULT_SVM_CACHE,
                 tuning_cache_size=DEFAULT_SVM_CACHE,
                 svm_tol=DEFAULT_SVM_TOL,
                 tuning_svm_tol=DEFAULT_SVM_TOL,
                 svm_max_iter=DEFAULT_SVM_ITER,
                 tuning_svm_max_iter=DEFAULT_SVM_ITER_TUNING,
                 svm_shrinking=DEFAULT_SVM_SHRINKING,
                 probability=DEFAULT_SVM_PROBABILITY,
                 status_fn=None, progressbar=None,
                 fix_mode=FIX_MODE_DEFAULT, tail=TAIL_DEFAULT, min_dist=None,
                 symmetrize_divs=DEFAULT_SYMMETRIZE_DIVS,
                 save_bags=True):
        super(SDC, self).__init__(
            div_func=div_func, K=K, tuning_folds=tuning_folds, n_proc=n_proc,
            sigma_vals=sigma_vals, scale_sigma=scale_sigma,
            cache_size=cache_size, tuning_cache_size=tuning_cache_size,
            svm_tol=svm_tol, tuning_svm_tol=tuning_svm_tol,
            svm_shrinking=svm_shrinking,
            status_fn=status_fn, progressbar=progressbar,
            fix_mode=fix_mode, tail=tail, min_dist=min_dist,
            symmetrize_divs=symmetrize_divs, save_bags=save_bags)
        self.C_vals = C_vals
        self.weight_classes = weight_classes
        self.probability = probability

    def _param_grid_dict(self):
        d = super(SDC, self)._param_grid_dict()
        d['C'] = np.sort(self.C_vals)
        return d

    def _svm_params(self, tuning=False):
        d = super(SDC, self)._svm_params(tuning=tuning)
        d['class_weight'] = 'auto' if self.weight_classes else None
        if not tuning:
            d['C'] = self.C_
        return d

    def predict_proba(self, data, divs=None, km=None):
        km = self._prediction_km(data, divs=divs, km=km)
        return self.svm_.predict_proba(km)

    def predict_log_proba(self, data, divs=None, km=None):
        km = self._prediction_km(data, divs=divs, km=km)
        return self.svm_.predict_log_proba(km)


class NuSDC(BaseSDM):
    classifier = True
    svm_class = svm.NuSVC
    tuning_loss = staticmethod(zero_one_loss)
    eval_score = staticmethod(accuracy_score)
    score_name = 'accuracy'
    score_fmt = '.1%'

    def __init__(self,
                 div_func=DEFAULT_DIV_FUNC,
                 K=DEFAULT_K,
                 tuning_folds=DEFAULT_TUNING_FOLDS,
                 n_proc=None,
                 nu_vals=DEFAULT_NU_VALS,
                 sigma_vals=DEFAULT_SIGMA_VALS, scale_sigma=True,
                 cache_size=DEFAULT_SVM_CACHE,
                 tuning_cache_size=DEFAULT_SVM_CACHE,
                 svm_tol=DEFAULT_SVM_TOL,
                 tuning_svm_tol=DEFAULT_SVM_TOL,
                 svm_max_iter=DEFAULT_SVM_ITER,
                 tuning_svm_max_iter=DEFAULT_SVM_ITER_TUNING,
                 svm_shrinking=DEFAULT_SVM_SHRINKING,
                 probability=DEFAULT_SVM_PROBABILITY,
                 status_fn=None, progressbar=None,
                 fix_mode=FIX_MODE_DEFAULT, tail=TAIL_DEFAULT, min_dist=None,
                 symmetrize_divs=DEFAULT_SYMMETRIZE_DIVS,
                 save_bags=True):
        super(NuSDC, self).__init__(
            div_func=div_func, K=K, tuning_folds=tuning_folds, n_proc=n_proc,
            sigma_vals=sigma_vals, scale_sigma=scale_sigma,
            cache_size=cache_size, tuning_cache_size=tuning_cache_size,
            svm_tol=svm_tol, tuning_svm_tol=tuning_svm_tol,
            svm_shrinking=svm_shrinking,
            status_fn=status_fn, progressbar=progressbar,
            fix_mode=fix_mode, tail=tail, min_dist=min_dist,
            symmetrize_divs=symmetrize_divs, save_bags=save_bags)
        self.nu_vals = nu_vals
        self.probability = probability

    def _param_grid_dict(self):
        d = super(NuSDC, self)._param_grid_dict()
        d['nu'] = np.sort(self.nu_vals)
        return d

    def _svm_params(self, tuning=False):
        d = super(NuSDC, self)._svm_params(tuning=tuning)
        if not tuning:
            d['nu'] = self.nu_
        return d

    def predict_proba(self, data, divs=None, km=None):
        km = self._prediction_km(data, divs=divs, km=km)
        return self.svm_.predict_proba(km)

    def predict_log_proba(self, data, divs=None, km=None):
        km = self._prediction_km(data, divs=divs, km=km)
        return self.svm_.predict_log_proba(km)


class SDR(BaseSDM):
    regressor = True
    svm_class = svm.SVR
    tuning_loss = staticmethod(mean_squared_error)
    eval_score = staticmethod(rmse)
    score_name = 'RMSE'
    score_fmt = ''

    def __init__(self,
                 div_func=DEFAULT_DIV_FUNC,
                 K=DEFAULT_K,
                 tuning_folds=DEFAULT_TUNING_FOLDS,
                 n_proc=None,
                 C_vals=DEFAULT_C_VALS,
                 sigma_vals=DEFAULT_SIGMA_VALS, scale_sigma=True,
                 svr_epsilon_vals=DEFAULT_SVR_EPSILON_VALS,
                 cache_size=DEFAULT_SVM_CACHE,
                 tuning_cache_size=DEFAULT_SVM_CACHE,
                 svm_tol=DEFAULT_SVM_TOL,
                 tuning_svm_tol=DEFAULT_SVM_TOL,
                 svm_max_iter=DEFAULT_SVM_ITER,
                 tuning_svm_max_iter=DEFAULT_SVM_ITER_TUNING,
                 svm_shrinking=DEFAULT_SVM_SHRINKING,
                 status_fn=None, progressbar=None,
                 fix_mode=FIX_MODE_DEFAULT, tail=TAIL_DEFAULT, min_dist=None,
                 symmetrize_divs=DEFAULT_SYMMETRIZE_DIVS,
                 save_bags=True):
        super(SDR, self).__init__(
            div_func=div_func, K=K, tuning_folds=tuning_folds, n_proc=n_proc,
            sigma_vals=sigma_vals, scale_sigma=scale_sigma,
            cache_size=cache_size, tuning_cache_size=tuning_cache_size,
            svm_tol=svm_tol, tuning_svm_tol=tuning_svm_tol,
            svm_shrinking=svm_shrinking,
            status_fn=status_fn, progressbar=progressbar,
            fix_mode=fix_mode, tail=tail, min_dist=min_dist,
            symmetrize_divs=symmetrize_divs, save_bags=save_bags)
        self.C_vals = C_vals
        self.svr_epsilon_vals = svr_epsilon_vals

    def _param_grid_dict(self):
        d = super(SDR, self)._param_grid_dict()
        d['C'] = np.sort(self.C_vals)
        d['epsilon'] = np.sort(self.svr_epsilon_vals)
        return d

    def _svm_params(self, tuning=False):
        d = super(SDR, self)._svm_params(tuning=tuning)
        if not tuning:
            d['C'] = self.C_
            d['epsilon'] = self.svr_epsilon_
        return d

    def _set_tuning(self, d):
        self.svr_epsilon_ = d.pop('epsilon')
        super(SDR, self)._set_tuning(d)


class NuSDR(BaseSDM):
    regressor = True
    svm_class = svm.NuSVR
    tuning_loss = staticmethod(mean_squared_error)
    eval_score = staticmethod(rmse)
    score_name = 'RMSE'
    score_fmt = ''

    def __init__(self,
                 div_func=DEFAULT_DIV_FUNC,
                 K=DEFAULT_K,
                 tuning_folds=DEFAULT_TUNING_FOLDS,
                 n_proc=None,
                 C_vals=DEFAULT_C_VALS,
                 sigma_vals=DEFAULT_SIGMA_VALS, scale_sigma=True,
                 svr_nu_vals=DEFAULT_SVR_NU_VALS,
                 cache_size=DEFAULT_SVM_CACHE,
                 tuning_cache_size=DEFAULT_SVM_CACHE,
                 svm_tol=DEFAULT_SVM_TOL,
                 tuning_svm_tol=DEFAULT_SVM_TOL,
                 svm_max_iter=DEFAULT_SVM_ITER,
                 tuning_svm_max_iter=DEFAULT_SVM_ITER_TUNING,
                 svm_shrinking=DEFAULT_SVM_SHRINKING,
                 status_fn=None, progressbar=None,
                 fix_mode=FIX_MODE_DEFAULT, tail=TAIL_DEFAULT, min_dist=None,
                 symmetrize_divs=DEFAULT_SYMMETRIZE_DIVS,
                 save_bags=True):
        super(NuSDR, self).__init__(
            div_func=div_func, K=K, tuning_folds=tuning_folds, n_proc=n_proc,
            sigma_vals=sigma_vals, scale_sigma=scale_sigma,
            cache_size=cache_size, tuning_cache_size=tuning_cache_size,
            svm_tol=svm_tol, tuning_svm_tol=tuning_svm_tol,
            svm_shrinking=svm_shrinking,
            status_fn=status_fn, progressbar=progressbar,
            fix_mode=fix_mode, tail=tail, min_dist=min_dist,
            symmetrize_divs=symmetrize_divs, save_bags=save_bags)
        self.C_vals = C_vals
        self.svr_nu_vals = svr_nu_vals

    def _param_grid_dict(self):
        d = super(NuSDR, self)._param_grid_dict()
        d['C'] = np.sort(self.C_vals)
        d['nu'] = np.sort(self.svr_nu_vals)
        return d

    def _svm_params(self, tuning=False):
        d = super(NuSDR, self)._svm_params(tuning=tuning)
        if not tuning:
            d['C'] = self.C_
            d['nu'] = self.svr_nu_
        return d

    def _set_tuning(self, d):
        self.svr_nu_ = d.pop('nu')
        super(NuSDR, self)._set_tuning(d)


class OneClassSDM(BaseSDM):
    oneclass = True
    svm_class = svm.OneClassSVM
    # leaving tuning_loss, eval_score, score_name, score_fmt unimplemented
    # TODO: add real tuning support for SDMs

    def __init__(self,
                 div_func=DEFAULT_DIV_FUNC,
                 K=DEFAULT_K,
                 tuning_folds=DEFAULT_TUNING_FOLDS,
                 n_proc=None,
                 nu=0.5,
                 sigma=1, scale_sigma=True,
                 cache_size=DEFAULT_SVM_CACHE,
                 tuning_cache_size=DEFAULT_SVM_CACHE,
                 svm_tol=DEFAULT_SVM_TOL,
                 tuning_svm_tol=DEFAULT_SVM_TOL,
                 svm_max_iter=DEFAULT_SVM_ITER,
                 tuning_svm_max_iter=DEFAULT_SVM_ITER_TUNING,
                 svm_shrinking=DEFAULT_SVM_SHRINKING,
                 status_fn=None, progressbar=None,
                 fix_mode=FIX_MODE_DEFAULT, tail=TAIL_DEFAULT, min_dist=None,
                 symmetrize_divs=DEFAULT_SYMMETRIZE_DIVS,
                 save_bags=True):
        super(OneClassSDM, self).__init__(
            div_func=div_func, K=K, tuning_folds=tuning_folds, n_proc=n_proc,
            sigma_vals=np.array([sigma]), scale_sigma=scale_sigma,
            cache_size=cache_size, tuning_cache_size=tuning_cache_size,
            svm_tol=svm_tol, tuning_svm_tol=tuning_svm_tol,
            svm_shrinking=svm_shrinking,
            status_fn=status_fn, progressbar=progressbar,
            fix_mode=fix_mode, tail=tail, min_dist=min_dist,
            symmetrize_divs=symmetrize_divs, save_bags=save_bags)
        self.nu_vals = np.array([nu])

    def _param_grid_dict(self):
        d = super(OneClassSDM, self)._param_grid_dict()
        d['nu'] = np.sort(self.nu_vals)
        return d

    def _svm_params(self, tuning=False):
        d = super(OneClassSDM, self)._svm_params(tuning=tuning)
        if not tuning:
            d['nu'] = self.nu_
        return d

    def fit(self, X, sample_weight=None, ret_km=False,
            divs=None, divs_cache=None, names=None, cats=None):
        y = np.zeros(len(X))  # fake labels so superclass doesn't flip out
        return super(OneClassSDM, self).fit(
                X, y, sample_weight=sample_weight, ret_km=ret_km,
                divs=divs, divs_cache=divs_cache, names=names, cats=cats)

sdm_for_mode = {
    'SVC': SDC,
    'NuSVC': NuSDC,
    'SVR': SDR,
    'NuSVR': NuSDR,
    'OneClassSVM': OneClassSDM,
}

################################################################################
### Command-line interface

def parse_args():
    import argparse

    # helper for boolean flags
    # based on http://stackoverflow.com/a/9236426/344821
    class ActionNoYes(argparse.Action):
        def __init__(self, opt_name, off_name=None, dest=None,
                     default=True, required=False, help=None):

            if off_name is None:
                off_name = 'no-' + opt_name
            self.off_name = '--' + off_name

            if dest is None:
                dest = opt_name.replace('-', '_')

            super(ActionNoYes, self).__init__(
                    ['--' + opt_name, '--' + off_name],
                    dest, nargs=0, const=None,
                    default=default, required=required, help=help)

        def __call__(self, parser, namespace, values, option_string=None):
            setattr(namespace, self.dest, option_string != self.off_name)

    # component of a help string that adds the default value
    _def = "(default %(default)r)."

    # add common options to a parser
    # would use parents=[...], except for http://bugs.python.org/issue16807
    def add_opts(parser):
        algo = parser.add_argument_group('algorithm options')

        m = algo.add_mutually_exclusive_group()
        m.set_defaults(mode='transduct')
        m.add_argument('--transduct',
            action='store_const', dest='mode', const='transduct',
            help="Operate transductively (project full Gram matrix; default).")
        m.add_argument('--induct',
            action='store_const', dest='mode', const='induct',
            help="Operate inductively (only project training Gram matrix).")

        algo._add_action(ActionNoYes('symmetrize-divs', default=False,
            help="Symmetrize divergence estimates before passing them through "
                 "the RBF kernel, rather than after."))

        m = algo.add_mutually_exclusive_group()
        m.set_defaults(svm_mode='SVC')
        m.add_argument('--svc',
            action='store_const', dest='svm_mode', const='SVC',
            help="Use the standard support vector classifier (default), "
                 "whose parameter is a slack penalty weight C.")
        m.add_argument('--nu-svc',
            action='store_const', dest='svm_mode', const='NuSVC',
            help="Use a nu support vector classifier, whose parameter is "
                 "a lower bound on the fraction of support vectors nu.")
        m.add_argument('--svr',
            action='store_const', dest='svm_mode', const='SVR',
            help="Use a support vector regressor, whose parameters are "
                 "a slack penalty weight C and the width of the regression "
                 "tube epsilon.")
        m.add_argument('--nu-svr',
            action='store_const', dest='svm_mode', const='NuSVR',
            help="Use a nu support vector regressor, whose parameters are "
                 "a slack penalty weight C and a lower bound on the fraction "
                 "of support vectors nu.")

        algo.add_argument('--div-func', '-d', default=DEFAULT_DIV_FUNC,
            type=normalize_div_name,
            help="The divergence function to use " + _def)

        algo.add_argument('-K', type=positive_int, default=DEFAULT_K,
            help="How many nearest neighbors to use " + _def)

        algo.add_argument('--n-points', type=positive_int, default=None,
            help="The number of points to use per group; defaults to all.")

        algo.add_argument('--tuning-folds', '-F', type=positive_int,
            default=DEFAULT_TUNING_FOLDS,
            help="Number of CV folds to use in evaluating parameters " + _def)

        comp = parser.add_argument_group('computation options')
        comp.add_argument('--n-proc', type=positive_int, default=None,
            help="Number of processes to use; default is as many as CPU cores.")

        comp.add_argument('--svm-tol',
            type=positive_float, default=DEFAULT_SVM_TOL,
            help="SVM solution tolerance " + _def)
        g = comp.add_mutually_exclusive_group()
        g.add_argument('--svm-max-iter',
            type=positive_int, default=DEFAULT_SVM_ITER,
            help="Limit on the number of SVM iterations " + _def)
        g.add_argument('--svm-unlimited-iter',
            action='store_const', const=-1, dest='svm_max_iter',
            help="Let the SVM try to iterate until full convergence.")
        comp.add_argument('--cache-size',
            type=positive_float, default=DEFAULT_SVM_CACHE,
            help="Size of the SVM cache, in megabytes " + _def)
        comp._add_action(ActionNoYes('svm-shrinking', default=True,
            help="Use the shrinking heuristics in the SVM (default: do)."))

        comp.add_argument('--tuning-svm-tol',
            type=positive_float, default=DEFAULT_SVM_TOL,
            help="SVM solution tolerance in tuning " + _def)
        comp.add_argument('--tuning-svm-max-iter',
            type=positive_int, default=DEFAULT_SVM_ITER_TUNING,
            help="Limit on the number of SVM iterations in tuning " + _def)
        comp.add_argument('--tuning-svm-unlimited-iter',
            action='store_const', const=-1, dest='tuning_svm_max_iter',
            help="Let the SVM try to iterate until full convergence in tuning.")
        comp.add_argument('--tuning-cache-size', type=positive_float,
            default=DEFAULT_SVM_CACHE,
            help="Size of tuning SVMs' cache, in megabytes " + _def)

        algo._add_action(ActionNoYes('weight-classes', default=False,
            help="Reweight SVM loss to equalize classes (default: don't). "
                 "Only applies to classification."))

        algo.add_argument('--sigma-vals', '-S', type=positive_float, nargs='+',
            default=DEFAULT_SIGMA_VALS, metavar='SIGMA',
            help="Values to try for tuning kernel bandwidth sigma " + _def)
        algo._add_action(ActionNoYes('scale-sigma', default=True,
            help="Scale --sigma-vals by the median nonzero divergence; "
                 "does by default."))
        algo.add_argument('--c-vals', '-C', type=positive_float, nargs='+',
            default=DEFAULT_C_VALS, metavar='C',
            help="Values to try for tuning SVM regularization strength " + _def)
        algo.add_argument('--nu-vals', type=portion, nargs='+',
            default=DEFAULT_NU_VALS, metavar='NU',
            help="Values to try for tuning the nu of NuSVC, a lower bound on "
                 "the fraction of support vectors " + _def)
        algo.add_argument('--svr-epsilon-vals', type=positive_float, nargs='+',
            default=DEFAULT_SVR_EPSILON_VALS, metavar='EPSILON',
            help="Values to try for tuning the epsilon of SVR, the amount "
                 "within which we count a regression as good enough " + _def)
        algo.add_argument('--svr-nu-vals', type=portion, nargs='+',
            default=DEFAULT_SVR_NU_VALS, metavar='NU',
            help="Values to try for tuning the nu of NuSVR, a lower bound on "
                 "the fraction of support vectors " + _def)

        algo.add_argument('--trim-tails', type=portion, metavar='PORTION',
            default=TAIL_DEFAULT,
            help="How much to trim when using a trimmed mean estimator " + _def)
        algo.add_argument('--trim-mode',
            choices=FIX_TERM_MODES, default=FIX_MODE_DEFAULT,
            help="Whether to trim or clip ends; default %(default)s.")
        algo.add_argument('--min-dist', type=float, default=None,
            help="Protect against identical points by making sure kNN "
                 "distances are always at least this big. Default: the smaller "
                 "of .01 and 10 ^ (100 / dim).")

    ### the top-level parser
    parser = argparse.ArgumentParser(
            description='Performs support distribution machine classification.')
    subparsers = parser.add_subparsers(dest='subcommand',
            help="The kind of action to perform.")

    ### parser for the prediction task
    parser_pred = subparsers.add_parser('predict',
            help="Train on labeled training data, predict on test data.")
    parser_pred.set_defaults(func=do_predict)

    io = parser_pred.add_argument_group('input/output options')
    io.add_argument('input_file',
        help="The input HDF5 file (e.g. a .mat file with -v7.3). Prediction "
             'currently only supports the "matlab-style" format.')

    io.add_argument('--train-bags-name', default='train_bags',
        help="The name of a cell array of row-instance data matrices " + _def)
    io.add_argument('--test-bags-name', default='test_bags',
        help="The name of a cell array of row-instance data matrices " + _def)
    io.add_argument('--train-labels-name', default='train_labels',
        help="The name of a vector of training labels, int if classifying, "
             "float if regressing " + _def)

    io.add_argument('--output-file', required=False,
        help="Name of the output file; defaults to input_file.sdm_preds.mat.")

    io.add_argument('--div-cache-file',
        help="An HDF5 file that serves as a cache of divergences.")

    add_opts(parser_pred)

    ### parser for the cross-validation task
    parser_cv = subparsers.add_parser('cv',
            help="Cross-validate predictions on fully labeled data.")
    parser_cv.set_defaults(func=do_cv)

    io = parser_cv.add_argument_group('input/output options')
    io.add_argument('input_file',
        help="The input HDF5 file (e.g. a .mat file with -v7.3).")
    io.add_argument('--input-format',
        choices=['matlab', 'python'], default='python',
        help="Whether the features file was generated by the matlab code or "
             "the python code; default python.")

    io.add_argument('--bags-name', default='features',
        help="The name of a cell array of row-instance data matrices " + _def
             + " Only used for matlab format.")
    io.add_argument('--labels-name', default=None,
        help="The name of a vector of training labels "
             "(integers if classifying, reals if regressing). "
             "If matlab format, default 'cats'; "
             "if classifying in python format, default is --classify-by-cats; "
             "if regressing in python format, no default.")
    io.add_argument('--classify-by-cats',
        dest='labels_name', action='store_const', const=None,
        help="When classifying in python format, use as labels the category "
             "names (the default).")

    io.add_argument('--output-file', required=False,
        help="Name of the output file; defaults to input_file.sdm_cv.mat.")

    io.add_argument('--div-cache-file',
        help="An HDF5 file that serves as a cache of divergences.")

    cv = parser_cv.add_argument_group('cross-validation options')
    cv.add_argument('--cv-folds', '-f', type=positive_int, default=10,
        help="The number of cross-validation folds " + _def)
    cv._add_action(ActionNoYes('stratified-cv', default=False,
        help="Choose CV folds to keep approximately the same class "
             "distribution in each one (by default, doesn't)."))

    add_opts(parser_cv)

    ### parse the arguments and do some post-processing
    args = parser.parse_args()

    if args.output_file is None:
        suffixes = {
            'predict': '.sdm_preds.mat',
            'cv': '.sdm_cv.mat',
        }
        args.output_file = args.input_file + suffixes[args.subcommand]

    args.sigma_vals = np.sort(args.sigma_vals)
    args.c_vals = np.sort(args.c_vals)
    args.nu_vals = np.sort(args.nu_vals)
    args.svr_nu_vals = np.sort(args.svr_nu_vals)
    args.svr_epsilon_vals = np.sort(args.svr_epsilon_vals)

    return args


def opts_dict(args):
    d = {
        'div_func': args.div_func,
        'K': args.K,
        'tuning_folds': args.tuning_folds,
        'n_proc': args.n_proc,
        'sigma_vals': args.sigma_vals, 'scale_sigma': args.scale_sigma,
        'cache_size': args.cache_size,
        'tuning_cache_size': args.tuning_cache_size,
        'svm_tol': args.svm_tol,
        'tuning_svm_tol': args.tuning_svm_tol,
        'svm_max_iter': args.svm_max_iter,
        'tuning_svm_max_iter': args.tuning_svm_max_iter,
        'svm_shrinking': args.svm_shrinking,
        'tail': args.trim_tails,
        'fix_mode': args.trim_mode,
        'min_dist': args.min_dist,
        'symmetrize_divs': args.symmetrize_divs,
    }
    # TODO: switch to subparsers based on svm type to only accept the right args
    if args.svm_mode == 'SVC':
        d['C_vals'] = args.c_vals
        d['weight_classes'] = args.weight_classes
    elif args.svm_mode == 'NuSVC':
        d['nu_vals'] = args.nu_vals
    elif args.svm_mode == 'SVR':
        d['C_vals'] = args.c_vals
        d['svr_epsilon_vals'] = args.svr_epsilon_vals
    elif args.svm_mode == 'NuSVR':
        d['C_vals'] = args.c_vals
        d['svr_nu_vals'] = args.svr_nu_vals
    else:
        raise ValueError("can't handle svm_mode {!r}".format(args.svm_mode))
    return d


def do_predict(args):
    status_fn = get_status_fn(True)

    status_fn('Reading inputs...')
    with h5py.File(args.input_file, 'r') as f:
        train_bags = read_cell_array(f, f[args.train_bags_name])
        train_labels = f[args.train_labels_name][...]
        test_bags = read_cell_array(f, f[args.test_bags_name])
        if args.n_points:
            train_bags = subset_data(train_bags, args.n_points)
            test_bags = subset_data(test_bags, args.n_points)

    assert np.all(train_labels == np.round(train_labels))
    train_labels = train_labels.astype(int)

    clf = SDC(status_fn=True, **opts_dict(args))
    if args.mode == 'transduct':
        if args.div_cache_file:
            msg = ("Can't currently use divergence cache when transducting and "
                   "not cross-validating...out of laziness, so if you want "
                   "this, just complain.")
            warnings.warn(msg)
        # TODO: support partial caching of divs here
        preds = clf.transduct(train_bags, train_labels, test_bags)
    elif args.mode == 'induct':
        clf.fit(train_bags, train_labels,
                divs_cache=args.div_cache_file, cats=train_labels)
        preds = clf.predict(test_bags)
    sigma = clf.sigma_
    C = clf.C_

    out = {
        'div_func': args.div_func,
        'K': args.K,
        'C_vals': args.c_vals,
        'sigma_vals': args.sigma_vals,
        'scale_sigma': args.scale_sigma,
        'C': C,
        'sigma': sigma,
        'preds': preds,
    }
    status_fn('Saving output to {}'.format(args.output_file))
    scipy.io.savemat(args.output_file, out, oned_as='column')


def do_cv(args):
    status_fn = get_status_fn(True)

    classifier = args.svm_mode in ('SVC', 'NuSVC')

    status_fn('Reading inputs...')
    if args.input_format == 'matlab':
        with h5py.File(args.input_file, 'r') as f:
            bags = read_cell_array(f, f[args.bags_name])
            cats = np.squeeze(f['cats'][...])
            if args.labels_name:
                labels = np.squeeze(f[args.labels_name][...])
            else:
                labels = cats
            names = None
    else:
        assert args.input_format == 'python'

        if os.path.isdir(args.input_file):
            from .image_features import read_features_perimage
            feats = read_features_perimage(args.input_file)
        else:
            from .image_features import read_features
            feats = read_features(args.input_file)
        bags = feats.features
        names = np.asarray(feats.names)
        cats = np.asarray(feats.categories)

        if args.labels_name:
            labels = np.array([ex[args.labels_name] for ex in feats.extras])
        elif args.labels_name is None and classifier:
            labels = cats
        else:
            raise ValueError("must provide a label name when regressing")

        del feats

    label_class_names = None
    if classifier and not is_categorical_type(labels):
        if labels.dtype.kind == 'f' and np.all(labels == np.round(labels)):
            labels = labels.astype(int)
        else:
            label_names = labels
            label_encoder = LabelEncoder()
            labels = label_encoder.fit_transform(label_names)
            label_class_names = label_encoder.classes_

    if classifier:
        status_fn('Loaded {} bags with {} classes.'.format(
                len(bags), len(set(labels))))
    else:
        status_fn('Loaded {} bags with labels from {:.2} to {:.2}.'.format(
                len(bags), np.min(labels), np.max(labels)))

    if args.n_points:
        bags = subset_data(bags, args.n_points)

    clf = sdm_for_mode[args.svm_mode](status_fn=True, **opts_dict(args))
    score, preds = clf.crossvalidate(bags, labels,
        num_folds=args.cv_folds, stratified_cv=args.stratified_cv,
        project_all=args.mode == 'transduct',
        divs_cache=args.div_cache_file, cats=cats, names=names)

    status_fn('')
    status_fn('{score_name}: {score:{score_fmt}}'.format(score=score,
                score_name=clf.score_name[:1].upper() + clf.score_name[1:],
                score_fmt=clf.score_fmt))

    out = {
        'div_func': args.div_func,
        'K': args.K,
        'scale_sigma': args.scale_sigma,
        'preds': preds,
        'labels': labels,
        'svm_mode': args.svm_mode,
    }
<<<<<<< HEAD
    if args.svm_mode == 'SVC':
        out['acc'] = acc
        if label_encoder is not None:
            out['label_names'] = label_class_names
    elif args.svm_mode == 'NuSVR':
        out['rmse'] = score
        out['svr_nu_vals'] = args.svr_nu_vals
=======
    for k, v in iteritems(clf._param_grid_dict()):
        out[k + '_vals'] = v
    out[clf.score_name] = score
    if label_class_names is not None:
        out['label_names'] = label_class_names
>>>>>>> 33e69506
    status_fn('Saving output to {}'.format(args.output_file))
    scipy.io.savemat(args.output_file, out, oned_as='column')


def main():
    args = parse_args()
    args.func(args)


if __name__ == '__main__':
    main()<|MERGE_RESOLUTION|>--- conflicted
+++ resolved
@@ -1391,21 +1391,11 @@
         'labels': labels,
         'svm_mode': args.svm_mode,
     }
-<<<<<<< HEAD
-    if args.svm_mode == 'SVC':
-        out['acc'] = acc
-        if label_encoder is not None:
-            out['label_names'] = label_class_names
-    elif args.svm_mode == 'NuSVR':
-        out['rmse'] = score
-        out['svr_nu_vals'] = args.svr_nu_vals
-=======
     for k, v in iteritems(clf._param_grid_dict()):
         out[k + '_vals'] = v
     out[clf.score_name] = score
     if label_class_names is not None:
         out['label_names'] = label_class_names
->>>>>>> 33e69506
     status_fn('Saving output to {}'.format(args.output_file))
     scipy.io.savemat(args.output_file, out, oned_as='column')
 
